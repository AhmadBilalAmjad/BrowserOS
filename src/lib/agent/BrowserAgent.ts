/**
 * BrowserAgent - Unified agent that handles all browser automation tasks
 * 
 * ## Streaming Architecture
 * 
 * Currently, BrowserAgent uses llm.invoke() which waits for the entire response before returning. 
 * With streaming:
 * - Users see the AI "thinking" in real-time
 * - Tool calls appear as they're being decided
 * - No long waits with blank screens
 * 
 * ### How Streaming Works in LangChain
 * 
 * Current approach (blocking):
 * ```
 * const response = await llm.invoke(messages);  // Waits for complete response
 * ```
 * 
 * Streaming approach:
 * ```
 * const stream = await llm.stream(messages);    // Returns immediately
 * for await (const chunk of stream) {
 *   // Process each chunk as it arrives
 * }
 * ```
 * 
 * ### Stream Chunk Structure
 * 
 * Each chunk contains:
 * ```
 * {
 *   content: string,           // Text content (may be empty)
 *   tool_calls: [],           // Tool calls being formed
 *   tool_call_chunks: []      // Progressive tool call building
 * }
 * ```
 * 
 * Tool calls build progressively in the stream:
 * - Chunk 1: { tool_call_chunks: [{ name: 'navigation_tool', args: '', id: 'call_123' }] }
 * - Chunk 2: { tool_call_chunks: [{ name: 'navigation_tool', args: '{"url":', id: 'call_123' }] }
 * - Chunk 3: { tool_call_chunks: [{ name: 'navigation_tool', args: '{"url": "https://example.com"}', id: 'call_123' }] }
 */

import { ExecutionContext } from '@/lib/runtime/ExecutionContext';
import { MessageManager } from '@/lib/runtime/MessageManager';
import { ToolManager } from '@/lib/tools/ToolManager';
import { createPlannerTool } from '@/lib/tools/planning/PlannerTool';
import { createTodoManagerTool } from '@/lib/tools/planning/TodoManagerTool';
import { createDoneTool } from '@/lib/tools/utils/DoneTool';
import { createNavigationTool } from '@/lib/tools/navigation/NavigationTool';
import { createInteractionTool } from '@/lib/tools/navigation/InteractionTool';
import { createScrollTool } from '@/lib/tools/navigation/ScrollTool';
import { createSearchTool } from '@/lib/tools/navigation/SearchTool';
import { createRefreshStateTool } from '@/lib/tools/navigation/RefreshStateTool';
import { createTabOperationsTool } from '@/lib/tools/tab/TabOperationsTool';
import { createGroupTabsTool } from '@/lib/tools/tab/GroupTabsTool';
import { createGetSelectedTabsTool } from '@/lib/tools/tab/GetSelectedTabsTool';
import { createClassificationTool } from '@/lib/tools/classification/ClassificationTool';
import { createValidatorTool } from '@/lib/tools/validation/ValidatorTool';
import { createScreenshotTool } from '@/lib/tools/utils/ScreenshotTool';
import { createExtractTool } from '@/lib/tools/extraction/ExtractTool';
import { createResultTool } from '@/lib/tools/result/ResultTool';
import { createMCPTool } from '@/lib/tools/mcp/MCPTool';
import { generateSystemPrompt, generateSingleTurnExecutionPrompt } from './BrowserAgent.prompt';
import { AIMessage, AIMessageChunk } from '@langchain/core/messages';
import { PLANNING_CONFIG } from '@/lib/tools/planning/PlannerTool.config';
import { AbortError } from '@/lib/utils/Abortable';
import { formatToolOutput } from '@/lib/tools/formatToolOutput';
import { formatTodoList } from '@/lib/tools/utils/formatTodoList';
import { GlowAnimationService } from '@/lib/services/GlowAnimationService';
import { PubSub } from '@/lib/pubsub'; // For static helper methods

// Type Definitions
interface Plan {
  steps: PlanStep[];
}

interface PlanStep {
  action: string;
  reasoning: string;
}

interface ClassificationResult {
  is_simple_task: boolean;
  is_followup_task: boolean;
}

export class BrowserAgent {
  // Constants for explicit control
  private static readonly MAX_STEPS_FOR_SIMPLE_TASKS = 10;
  private static readonly MAX_STEPS_FOR_COMPLEX_TASKS = PLANNING_CONFIG.STEPS_PER_PLAN;

  // Outer loop is -- plan -> execute -> validate
  private static readonly MAX_STEPS_OUTER_LOOP = 100;

  // Inner loop is -- execute TODOs, one after the other.
  private static readonly MAX_STEPS_INNER_LOOP  = 30; 

  // Tools that trigger glow animation when executed
  private static readonly GLOW_ENABLED_TOOLS = new Set([
    'navigation_tool',
    'interact_tool',
    'scroll_tool',
    'search_tool',
    'refresh_browser_state_tool',
    'tab_operations_tool',
    'screenshot_tool',
    'extract_tool'
  ]);

  private readonly executionContext: ExecutionContext;
  private readonly toolManager: ToolManager;
  private readonly glowService: GlowAnimationService;

  constructor(executionContext: ExecutionContext) {
    this.executionContext = executionContext;
    this.toolManager = new ToolManager(executionContext);
    this.glowService = GlowAnimationService.getInstance();
    this._registerTools();
  }

  // Getters to access context components
  private get messageManager(): MessageManager { 
    return this.executionContext.messageManager; 
  }
  
  private get pubsub(): PubSub { 
    return this.executionContext.getPubSub(); 
  }

  /**
   * Helper method to check abort signal and throw if aborted.
   * Use this for manual abort checks inside loops.
   */
  private checkIfAborted(): void {
    if (this.executionContext.abortController.signal.aborted) {
      throw new AbortError();
    }
  }

  /**
   * Main entry point.
   * Orchestrates classification and delegates to the appropriate execution strategy.
   */
  async execute(task: string): Promise<void> {
    try {
      // 1. SETUP: Initialize system prompt and user task
      this._initializeExecution(task);

      // 2. CLASSIFY: Determine the task type
      const classification = await this._classifyTask(task);
      
      // Clear message history if this is not a follow-up task
      if (!classification.is_followup_task) {
        this.messageManager.clear();
        // Re-add system prompt and user task after clearing
        this._initializeExecution(task);
      }
      
      let message: string;
      if (classification.is_followup_task) {
        message = 'Following up on the previous task...';
      } else if (classification.is_simple_task) {
        message = 'Executing the task...';
      } else {
        message = 'Creating a step-by-step plan to complete the task';
      }
      // Tag startup status messages for UI styling
      this.pubsub.publishMessage(PubSub.createMessage(message, 'system'));

      // 3. DELEGATE: Route to the correct execution strategy
      if (classification.is_simple_task) {
        await this._executeSimpleTaskStrategy(task);
      } else {
        await this._executeMultiStepStrategy(task);
      }

      // 4. FINALISE: Generate final result
      await this._generateTaskResult(task);
    } catch (error) {
      const errorMessage = error instanceof Error ? error.message : String(error);
      
      // Check if this is a user cancellation
      const isUserCancellation = error instanceof AbortError || 
                                 this.executionContext.isUserCancellation() || 
                                 (error instanceof Error && error.name === "AbortError");
      
      if (!isUserCancellation) {
        this.pubsub.publishMessage(PubSub.createMessage(`Oops! Got a fatal error when executing task: ${errorMessage}`, 'system'));
      }
      
      throw error;
    } finally {
      // Ensure glow animation is stopped at the end of execution
      try {
        // Get all active glow tabs from the service
        const activeGlows = await this.glowService.getAllActiveGlows();
        for (const tabId of activeGlows) {
          await this.glowService.stopGlow(tabId);
        }
      } catch (error) {
        console.error(`Could not stop glow animation: ${error}`);
      }
    }
  }

  private _initializeExecution(task: string): void {
    // Clear previous system prompts
    this.messageManager.removeSystemMessages();

    // Set the current task in execution context
    this.executionContext.setCurrentTask(task);

    const systemPrompt = generateSystemPrompt(this.toolManager.getDescriptions());
    this.messageManager.addSystem(systemPrompt);
    this.messageManager.addHuman(task);
  }

  private _registerTools(): void {
    // Register all tools first
    this.toolManager.register(createPlannerTool(this.executionContext));
    this.toolManager.register(createTodoManagerTool(this.executionContext));
    this.toolManager.register(createDoneTool(this.executionContext));
    
    // Navigation tools
    this.toolManager.register(createNavigationTool(this.executionContext));
    // Note: FindElementTool is no longer registered - InteractionTool now handles finding and interacting
    this.toolManager.register(createInteractionTool(this.executionContext));
    this.toolManager.register(createScrollTool(this.executionContext));
    this.toolManager.register(createSearchTool(this.executionContext));
    this.toolManager.register(createRefreshStateTool(this.executionContext));
    
    // Tab tools
    this.toolManager.register(createTabOperationsTool(this.executionContext));
    this.toolManager.register(createGroupTabsTool(this.executionContext));
    this.toolManager.register(createGetSelectedTabsTool(this.executionContext));
    
    // Validation tool
    this.toolManager.register(createValidatorTool(this.executionContext));

    // util tools
    this.toolManager.register(createScreenshotTool(this.executionContext));
    this.toolManager.register(createExtractTool(this.executionContext));
    
    // Result tool
    this.toolManager.register(createResultTool(this.executionContext));
    
    // MCP tool for external integrations
    this.toolManager.register(createMCPTool(this.executionContext));
    
    // Register classification tool last with all tool descriptions
    const toolDescriptions = this.toolManager.getDescriptions();
    this.toolManager.register(createClassificationTool(this.executionContext, toolDescriptions));
  }

  private async _classifyTask(task: string): Promise<ClassificationResult> {
    this.pubsub.publishMessage(PubSub.createMessage('Analyzing task complexity...', 'system'));
    
    const classificationTool = this.toolManager.get('classification_tool');
    if (!classificationTool) {
      // Default to complex task if classification tool not found
      return { is_simple_task: false, is_followup_task: false };
    }

    const args = { task };
    
    try {
      // Tool start notification not needed in new pub-sub system
      const result = await classificationTool.func(args);
      const parsedResult = JSON.parse(result);
      
      if (parsedResult.ok) {
        const classification = JSON.parse(parsedResult.output);
        const classification_formatted_output = formatToolOutput('classification_tool', parsedResult);
        // Tool end notification not needed in new pub-sub system
        return { 
          is_simple_task: classification.is_simple_task,
          is_followup_task: classification.is_followup_task 
        };
      }
    } catch (error) {
      const errorResult = { ok: false, error: 'Classification failed' };
      const error_formatted_output = formatToolOutput('classification_tool', errorResult);
      // Tool end notification not needed in new pub-sub system
    }
    
    // Default to complex task on any failure
    return { is_simple_task: false, is_followup_task: false };
  }

  // ===================================================================
  //  Execution Strategy 1: Simple Tasks (No Planning)
  // ===================================================================
  private async _executeSimpleTaskStrategy(task: string): Promise<void> {
    // Debug: Executing as a simple task

    for (let attempt = 1; attempt <= BrowserAgent.MAX_STEPS_FOR_SIMPLE_TASKS; attempt++) {
      this.checkIfAborted();  // Manual check in loop

      // Debug: Attempt ${attempt}/${BrowserAgent.MAX_STEPS_FOR_SIMPLE_TASKS}

      const instruction = `The user's goal is: "${task}". Please take the next best action to complete this goal and call the 'done_tool' when finished.`;
      const isTaskCompleted = await this._executeSingleTurn(instruction);

      if (isTaskCompleted) {
        return;  // SUCCESS - task result will be generated in execute()
      }      
    }

    throw new Error(`Task failed to complete after ${BrowserAgent.MAX_STEPS_FOR_SIMPLE_TASKS} attempts.`);
  }

  // ===================================================================
  //  Execution Strategy 2: Multi-Step Tasks (Plan -> Execute -> Repeat)
  // ===================================================================
  private async _executeMultiStepStrategy(task: string): Promise<void> {
    // Debug: Executing as a complex multi-step task
    let outer_loop_index = 0;

    while (outer_loop_index < BrowserAgent.MAX_STEPS_OUTER_LOOP) {
      this.checkIfAborted();

      // 1. PLAN: Create a new plan
      const plan = await this._createMultiStepPlan(task);
      if (plan.steps.length === 0) {
        throw new Error('Planning failed. Could not generate next steps.');
      }
      // Debug: Plan created

      // 2. Convert plan to TODOs
      await this._updateTodosFromPlan(plan);

      // Show TODO list after plan creation
      const todoStore = this.executionContext.todoStore;
      this.pubsub.publishMessage(PubSub.createMessage(formatTodoList(todoStore.getJson()), 'system'));

      // 3. EXECUTE: Inner loop with one TODO per turn
      let inner_loop_index = 0;
      
      while (inner_loop_index < BrowserAgent.MAX_STEPS_INNER_LOOP && !todoStore.isAllDoneOrSkipped()) {
        this.checkIfAborted();
        
        // Use the generateTodoExecutionPrompt for TODO execution
        const instruction = generateSingleTurnExecutionPrompt(task);
        
        const isTaskCompleted = await this._executeSingleTurn(instruction);
        inner_loop_index++;
        
        if (isTaskCompleted) {
          break; // done_tool was called
        }
      }

      // 4. VALIDATE: Check if we should continue or re-plan
      const validationResult = await this._validateTaskCompletion(task);
      if (validationResult.isComplete) {
        return;
      }

      // Add validation feedback for next planning cycle
      if (validationResult.suggestions.length > 0) {
        const validationMessage = `Validation result: ${validationResult.reasoning}\nSuggestions: ${validationResult.suggestions.join(', ')}`;
        this.messageManager.addAI(validationMessage);
      }

      outer_loop_index++;
    }

    throw new Error(`Task did not complete within ${BrowserAgent.MAX_STEPS_OUTER_LOOP} planning cycles.`);
  }

  // ===================================================================
  //  Shared Core & Helper Logic
  // ===================================================================
  /**
   * Executes a single "turn" with the LLM, including streaming and tool processing.
   * @returns {Promise<boolean>} - True if the `done_tool` was successfully called.
   */
  private async _executeSingleTurn(instruction: string): Promise<boolean> {
    this.messageManager.addHuman(instruction);
    
    // This method encapsulates the streaming logic
    const llmResponse = await this._invokeLLMWithStreaming();
<<<<<<< HEAD
    console.log("LLM Response:", JSON.stringify(llmResponse, null, 4));
    
=======
>>>>>>> e6f5d775

    let wasDoneToolCalled = false;
    if (llmResponse.tool_calls && llmResponse.tool_calls.length > 0) {
      // IMPORTANT: We must add the full AIMessage object (not just a string) to maintain proper conversation history.
      // The AIMessage contains both content and tool_calls. LLMs like Google's API validate that function calls
      // in the conversation history match with their corresponding ToolMessage responses. If we only add a string
      // here, we lose the tool_calls information, causing "function calls don't match" errors.
      this.messageManager.add(llmResponse);
      wasDoneToolCalled = await this._processToolCalls(llmResponse.tool_calls);
      
    } else if (llmResponse.content) {
      // If the AI responds with text, just add it to the history
      this.messageManager.addAI(llmResponse.content as string);
    }

    return wasDoneToolCalled;
  }

  private async _invokeLLMWithStreaming(): Promise<AIMessage> {
    const llm = await this.executionContext.getLLM();
    if (!llm.bindTools || typeof llm.bindTools !== 'function') {
      throw new Error('This LLM does not support tool binding');
    }

    const message_history = this.messageManager.getMessages();

    const llmWithTools = llm.bindTools(this.toolManager.getAll());
    const stream = await llmWithTools.stream(message_history, {
      signal: this.executionContext.abortController.signal
    });
    
    let accumulatedChunk: AIMessageChunk | undefined;
    let accumulatedText = '';
    let hasStartedThinking = false;
    let currentMsgId: string | null = null;

    for await (const chunk of stream) {
      this.checkIfAborted();  // Manual check during streaming

      if (chunk.content && typeof chunk.content === 'string') {
        // Start thinking on first real content
        if (!hasStartedThinking) {
          // Start thinking - handled via streaming
          hasStartedThinking = true;
          // Create message ID on first content chunk
          currentMsgId = PubSub.generateId('msg_assistant');
        }
        
        // Stream thought chunk - will be handled via assistant message streaming
        accumulatedText += chunk.content;
        
        // Publish/update the message with accumulated content in real-time
        if (currentMsgId) {
          this.pubsub.publishMessage(PubSub.createMessageWithId(currentMsgId, accumulatedText, 'assistant'));
        }
      }
      accumulatedChunk = !accumulatedChunk ? chunk : accumulatedChunk.concat(chunk);
    }
    
    // Only finish thinking if we started and have content
    if (hasStartedThinking && accumulatedText.trim() && currentMsgId) {
      // Final publish with complete message (in case last chunk was missed)
      this.pubsub.publishMessage(PubSub.createMessageWithId(currentMsgId, accumulatedText, 'assistant'));
    }
    
    if (!accumulatedChunk) return new AIMessage({ content: '' });
    
    // Convert the final chunk back to a standard AIMessage
    return new AIMessage({
      content: accumulatedChunk.content,
      tool_calls: accumulatedChunk.tool_calls,
    });
  }

  private async _processToolCalls(toolCalls: any[]): Promise<boolean> {
    let wasDoneToolCalled = false;
    
    for (const toolCall of toolCalls) {
      // Check abort before processing each tool
      this.checkIfAborted();

      const { name: toolName, args, id: toolCallId } = toolCall;
      const tool = this.toolManager.get(toolName);
      
      if (!tool) {
        // Handle tool not found
        continue;
      }

      // Handle glow animation for applicable tools
      // This enables glow only for certain interactive tools.
      // we'll disable at the end of agent execution
      await this._maybeStartGlowAnimation(toolName);

      // Tool start - not needed in new pub-sub system
      const result = await tool.func(args);
      
      // Check abort after tool execution completes
      this.checkIfAborted();
      
      const parsedResult = JSON.parse(result);
      
      // Format the tool output for display
      const displayMessage = formatToolOutput(toolName, parsedResult);
      
      // Publish tool result for UI display
      // Skip emitting refresh_browser_state_tool to prevent browser state from appearing in UI
      // Also skip result_tool to avoid duplicating the final summary in the UI
      if (toolName !== 'refresh_browser_state_tool' && toolName !== 'result_tool') {
        //TODO: nikhil -- see if how to merge formatToolOutput to tools itself
        // const formattedContent = formatToolOutput(toolName, parsedResult);
        // this.pubsub.publishMessage(PubSub.createMessage(formattedContent, 'system'));
      }

      // Add the result back to the message history for context
      // Special handling for refresh_browser_state_tool vs other tools:
      // - refresh_browser_state_tool: Add simplified tool message AND browser state context
      // - All other tools: Add as regular tool message for proper conversation flow
      if (toolName === 'refresh_browser_state_tool' && parsedResult.ok) {
        // Add proper tool result message with toolCallId for message history continuity
        const simplifiedResult = JSON.stringify({ ok: true, output: "Browser state refreshed successfully" });
        this.messageManager.addTool(simplifiedResult, toolCallId);
        // Also update the browser state context for the agent to use
        this.messageManager.addBrowserState(parsedResult.output);
      } else {
        this.messageManager.addTool(result, toolCallId);
      }

      // Special handling for todo_manager_tool, add system reminder for mutations
      if (toolName === 'todo_manager_tool' && parsedResult.ok && args.action !== 'list') {
        const todoStore = this.executionContext.todoStore;
        this.messageManager.addSystemReminder(
          `TODO list updated. Current state:\n${todoStore.getXml()}`
        );
        // Show updated TODO list to user
        this.pubsub.publishMessage(PubSub.createMessage(formatTodoList(todoStore.getJson()), 'system'));
      }


      if (toolName === 'done_tool' && parsedResult.ok) {
        wasDoneToolCalled = true;
      }
    }
    
    return wasDoneToolCalled;
  }

  private async _createMultiStepPlan(task: string): Promise<Plan> {
    const plannerTool = this.toolManager.get('planner_tool')!;
    const args = {
      task: `Based on the history, continue with the main goal: ${task}`,
      max_steps: BrowserAgent.MAX_STEPS_FOR_COMPLEX_TASKS
    };

    // Tool start for planner - not needed
    const result = await plannerTool.func(args);
    const parsedResult = JSON.parse(result);
    
    // Format the planner output
    const planner_formatted_output = formatToolOutput('planner_tool', parsedResult);
    // Publish planner result
    this.pubsub.publishMessage(PubSub.createMessage(planner_formatted_output, 'system'));

    if (parsedResult.ok && parsedResult.output?.steps) {
      return { steps: parsedResult.output.steps };
    }
    return { steps: [] };  // Return an empty plan on failure
  }

  private async _validateTaskCompletion(task: string): Promise<{
    isComplete: boolean;
    reasoning: string;
    suggestions: string[];
  }> {
    const validatorTool = this.toolManager.get('validator_tool');
    if (!validatorTool) {
      return {
        isComplete: false,
        reasoning: 'Validation skipped - tool not available',
        suggestions: []
      };
    }

    const args = { task };
    try {
      // Tool start for validator - not needed
      const result = await validatorTool.func(args);
      const parsedResult = JSON.parse(result);
      
      // Format the validator output
      const validator_formatted_output = formatToolOutput('validator_tool', parsedResult);
      // Publish validator result
      this.pubsub.publishMessage(PubSub.createMessage(validator_formatted_output, 'system'));
      
      if (parsedResult.ok) {
        // Parse the validation data from output
        const validationData = JSON.parse(parsedResult.output);
        return {
          isComplete: validationData.isComplete,
          reasoning: validationData.reasoning,
          suggestions: validationData.suggestions || []
        };
      }
    } catch (error) {
      const errorResult = { ok: false, error: 'Validation failed' };
      const error_formatted_output = formatToolOutput('validator_tool', errorResult);
      // Publish validator error
      this.pubsub.publishMessage(PubSub.createMessage(error_formatted_output, 'system'));
    }
    
    return {
      isComplete: false,
      reasoning: 'Validation failed - continuing execution',
      suggestions: []
    };
  }

  /**
   * Generate and emit task result using ResultTool
   */
  private async _generateTaskResult(task: string): Promise<void> {
    const resultTool = this.toolManager.get('result_tool');
    if (!resultTool) {
      return;
    }

    try {
      const args = { task };
      const result = await resultTool.func(args);
      const parsedResult = JSON.parse(result);
      
      if (parsedResult.ok && parsedResult.output) {
        const { success, message } = parsedResult.output;
        this.pubsub.publishMessage(PubSub.createMessage(message, 'system'));
      } else {
        // Fallback on error
        this.pubsub.publishMessage(PubSub.createMessage('Task completed.', 'system'));
      }
    } catch (error) {
      // Fallback on error
      this.pubsub.publishMessage(PubSub.createMessage('Task completed.', 'system'));
    }
  }


  /**
   * Update TODOs from plan steps (replaces all existing TODOs)
   */
  private async _updateTodosFromPlan(plan: Plan): Promise<void> {
    const todoTool = this.toolManager.get('todo_manager_tool');
    if (!todoTool || plan.steps.length === 0) return;
    
    // Replace all TODOs with the new plan
    const todos = plan.steps.map(step => ({ content: step.action }));
    const args = { action: 'replace_all' as const, todos };
    await todoTool.func(args);
  }

  /**
   * Handle glow animation for tools that interact with the browser
   * @param toolName - Name of the tool being executed
   */
  private async _maybeStartGlowAnimation(toolName: string): Promise<boolean> {
    // Check if this tool should trigger glow animation
    if (!BrowserAgent.GLOW_ENABLED_TOOLS.has(toolName)) {
      return false;
    }

    try {
      const currentPage = await this.executionContext.browserContext.getCurrentPage();
      const tabId = currentPage.tabId;
      
      if (tabId && !this.glowService.isGlowActive(tabId)) {
        await this.glowService.startGlow(tabId);
        return true;
      }
      return false;
    } catch (error) {
      // Log but don't fail if we can't manage glow
      console.error(`Could not manage glow for tool ${toolName}: ${error}`);
      return false;
    }
  }
}<|MERGE_RESOLUTION|>--- conflicted
+++ resolved
@@ -381,11 +381,6 @@
     
     // This method encapsulates the streaming logic
     const llmResponse = await this._invokeLLMWithStreaming();
-<<<<<<< HEAD
-    console.log("LLM Response:", JSON.stringify(llmResponse, null, 4));
-    
-=======
->>>>>>> e6f5d775
 
     let wasDoneToolCalled = false;
     if (llmResponse.tool_calls && llmResponse.tool_calls.length > 0) {
